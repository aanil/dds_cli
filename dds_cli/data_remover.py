--- conflicted
+++ resolved
@@ -35,16 +35,9 @@
 class DataRemover(base.DDSBaseClass):
     """Data remover class."""
 
-<<<<<<< HEAD
-    def __init__(self, project: str, method: str = "rm", no_prompt: bool = False):
-        """Handle actions regarding data deletion in the cli."""
-        # Initiate DDSBaseClass to authenticate user
-        super().__init__(project=project, method=method, no_prompt=no_prompt)
-=======
     def __init__(
         self,
         project: str,
-        username: str,
         method: str = "rm",
         no_prompt: bool = False,
         token_path: str = None,
@@ -52,13 +45,11 @@
         """Handle actions regarding data deletion in the cli."""
         # Initiate DDSBaseClass to authenticate user
         super().__init__(
-            username=username,
             project=project,
             method=method,
             no_prompt=no_prompt,
             token_path=token_path,
         )
->>>>>>> 51ebb71e
 
         self.failed_table = None
         self.failed_files = None
