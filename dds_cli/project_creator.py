"""Data Delivery System Project Creator."""
import logging

# Installed
import requests
import simplejson

# Own modules
from dds_cli import base
from dds_cli import exceptions
from dds_cli import DDSEndpoint

###############################################################################
# START LOGGING CONFIG ################################# START LOGGING CONFIG #
###############################################################################

LOG = logging.getLogger(__name__)


###############################################################################
# CLASSES ########################################################### CLASSES #
###############################################################################


class ProjectCreator(base.DDSBaseClass):
    """Project creator class."""

    def __init__(
        self,
        username: str,
        method: str = "create",
    ):
        """Handle actions regarding project creation in the cli."""
        # Initiate DDSBaseClass to authenticate user
        super().__init__(username=username, method=method)

        # Only method "create" can use the ProjectCreator class
        if self.method != "create":
            raise exceptions.AuthenticationError(f"Unauthorized method: '{self.method}'")

    # Public methods ###################### Public methods #
<<<<<<< HEAD
    def create_project(self, title, description, principal_investigator, sensitive):
        """Create project with title and description."""
=======
    def create_project(self, title, description, principal_investigator, sensitive, users_to_add):
        """Creates project with title and description"""

>>>>>>> a0efb0d0
        # Variables
        created = False
        error = ""
        created_project_id = ""
        user_addition_statuses = {}

        # Submit request to API
        try:
            response = requests.post(
                DDSEndpoint.CREATE_PROJ,
                headers=self.token,
                json={
                    "title": title,
                    "description": description,
                    "pi": principal_investigator,
                    "is_sensitive": sensitive,
                    "users_to_add": users_to_add,
                },
            )
        except requests.exceptions.RequestException as err:
            raise exceptions.ApiRequestError(message=str(err))
        else:
            # Error if failed
            if not response.ok:
                error = f"{response.json().get('message')}"
                LOG.error(error)
                return created, created_project_id, user_addition_statuses, error

            try:
                created, created_project_id, user_addition_statuses, error = (
                    True,
                    response.json().get("project_id"),
                    response.json().get("user_addition_statuses"),
                    response.json().get("message"),
                )
            except simplejson.JSONDecodeError as err:
                error = str(err)
                LOG.warning(error)

        return created, created_project_id, user_addition_statuses, error<|MERGE_RESOLUTION|>--- conflicted
+++ resolved
@@ -39,14 +39,9 @@
             raise exceptions.AuthenticationError(f"Unauthorized method: '{self.method}'")
 
     # Public methods ###################### Public methods #
-<<<<<<< HEAD
-    def create_project(self, title, description, principal_investigator, sensitive):
-        """Create project with title and description."""
-=======
     def create_project(self, title, description, principal_investigator, sensitive, users_to_add):
         """Creates project with title and description"""
 
->>>>>>> a0efb0d0
         # Variables
         created = False
         error = ""
