--- conflicted
+++ resolved
@@ -16,7 +16,6 @@
 __author__ = "SciLifeLab Data Centre"
 __author_email__ = "datacentre@scilifelab.se"
 __license__ = "MIT"
-<<<<<<< HEAD
 __all__ = [
     "DDS_METHODS",
     "DDS_DIR_REQUIRED_METHODS",
@@ -33,7 +32,7 @@
 ###############################################################################
 
 # Keep track of all allowed methods
-DDS_METHODS = ["put", "get", "ls", "rm"]
+DDS_METHODS = ["put", "get", "ls", "rm", "create"]
 
 # Methods to which a directory created by DDS
 DDS_DIR_REQUIRED_METHODS = ["put", "get"]
@@ -44,9 +43,6 @@
 # Methods which do not require a project ID
 DDS_PROJ_NOT_REQUIRED_METHODS = ["ls", "rm"]
 
-=======
-__all__ = ["DDSEndpoint", "FileSegment", "dds_questionary_styles", "dds_on_legacy_console"]
->>>>>>> d0b2cf01
 
 ###############################################################################
 # CLASSES ########################################################### CLASSES #
