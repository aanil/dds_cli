"""Admin class, adds ."""

####################################################################################################
# IMPORTS ################################################################################ IMPORTS #
###################################################################################################

# Standard library
import logging

# Installed
import http
import requests
import rich.markup
from rich.table import Table
import simplejson

# Own modules
import dds_cli
import dds_cli.auth
import dds_cli.base
import dds_cli.exceptions
import dds_cli.utils


####################################################################################################
# START LOGGING CONFIG ###################################################### START LOGGING CONFIG #
####################################################################################################

LOG = logging.getLogger(__name__)


####################################################################################################
# CLASSES ################################################################################ CLASSES #
####################################################################################################


class AccountManager(dds_cli.base.DDSBaseClass):
    """Admin class for adding users, etc."""

    def __init__(
        self,
        authenticate: bool = True,
        method: str = "add",
        no_prompt: bool = False,
        token_path: str = None,
    ):
        """Initialize, incl. user authentication."""
        # Initiate DDSBaseClass to authenticate user
        super().__init__(
            authenticate=authenticate,
            method=method,
            no_prompt=no_prompt,
            token_path=token_path,
        )

        # Only methods "add", "delete" and "revoke" can use the AccountManager class
        if self.method not in ["add", "delete", "revoke"]:
            raise dds_cli.exceptions.AuthenticationError(f"Unauthorized method: '{self.method}'")

    def add_user(self, email, role, project, unit=None, no_mail=False):
        """Invite new user or associate existing users with projects."""
        # Perform request to API
        json = {"email": email, "role": role, "send_email": not no_mail, "unit": unit}

        try:
            response = requests.post(
                dds_cli.DDSEndpoint.USER_ADD,
                headers=self.token,
                params={"project": project},
                json=json,
                timeout=dds_cli.DDSEndpoint.TIMEOUT,
            )

            # Get response
            response_json = response.json()
            LOG.debug(response_json)
        except requests.exceptions.RequestException as err:
            raise dds_cli.exceptions.ApiRequestError(message=str(err))
        except simplejson.JSONDecodeError as err:
            raise dds_cli.exceptions.ApiResponseError(message=str(err))

        errors = response_json.get("errors")
        error_messages = dds_cli.utils.parse_project_errors(errors=errors)

        # Format response message
        if not response.ok:
            message = "Could not add user"
            if response.status_code == http.HTTPStatus.INTERNAL_SERVER_ERROR:
                raise dds_cli.exceptions.ApiResponseError(message=message)

            message += ": " + response_json.get("message", "Unexpected error!")
            show_warning = True
            if error_messages:
                message += f"\n{error_messages}"
                show_warning = False

            raise dds_cli.exceptions.DDSCLIException(
                message=message,
                show_emojis=show_warning,
            )

        if error_messages:
            LOG.warning(f"Could not give the user '{email}' access to the following projects:")
            msg = error_messages
        else:
            msg = response_json.get("message", "User successfully added.")

        LOG.info(msg)

    def delete_user(self, email):
        """Delete users from the system"""
        # Perform request to API
        json = {"email": email}

        try:
            response = requests.delete(
                dds_cli.DDSEndpoint.USER_DELETE,
                headers=self.token,
                json=json,
            )

            # Get response
            response_json = response.json()
            message = response_json["message"]

        except requests.exceptions.RequestException as err:
            raise dds_cli.exceptions.ApiRequestError(message=str(err))
        except simplejson.JSONDecodeError as err:
            raise dds_cli.exceptions.ApiResponseError(message=str(err))

        # Format response message
        if not response.ok:
            if response.status_code == http.HTTPStatus.INTERNAL_SERVER_ERROR:
                raise dds_cli.exceptions.ApiResponseError(message)
            else:
                raise dds_cli.exceptions.DDSCLIException(message)
        else:
            LOG.info(message)

    def delete_own_account(self):
        """Delete users from the system."""
        # Perform request to API

        try:
            response = requests.delete(
                dds_cli.DDSEndpoint.USER_DELETE_SELF,
                headers=self.token,
                json=None,
            )

            # Get response
            response_json = response.json()
            message = response_json["message"]
            dds_cli.auth.Auth.logout(self)

        except requests.exceptions.RequestException as err:
            raise dds_cli.exceptions.ApiRequestError(message=str(err))
        except simplejson.JSONDecodeError as err:
            raise dds_cli.exceptions.ApiResponseError(message=str(err))

        # Format response message
        if not response.ok:
            if response.status_code == http.HTTPStatus.INTERNAL_SERVER_ERROR:
                raise dds_cli.exceptions.ApiResponseError(message)

            raise dds_cli.exceptions.DDSCLIException(message)

        LOG.info(message)

    def revoke_project_access(self, project, email):
        """Revoke a user's access to a project."""
        json = {"email": email}
        try:
            response = requests.post(
                dds_cli.DDSEndpoint.REVOKE_PROJECT_ACCESS,
                headers=self.token,
                params={"project": project},
                json=json,
                timeout=dds_cli.DDSEndpoint.TIMEOUT,
            )

            # Get response
            response_json = response.json()
            LOG.debug(response_json)
        except requests.exceptions.RequestException as err:
            raise dds_cli.exceptions.ApiRequestError(message=str(err))
        except simplejson.JSONDecodeError as err:
            raise dds_cli.exceptions.ApiResponseError(message=str(err))

        # Format response message
        if not response.ok:
            message = "Could not revoke user access"
            if response.status_code == http.HTTPStatus.INTERNAL_SERVER_ERROR:
                raise dds_cli.exceptions.ApiResponseError(message=f"{message}: {response.reason}")

            raise dds_cli.exceptions.DDSCLIException(
                message=f"{message}: {response_json.get('message', 'Unexpected error!')}"
            )

        dds_cli.utils.console.print(
            response_json.get("message", "User access successfully revoked.")
        )

    def get_user_info(self):
        """Get a users info."""
        try:
            response = requests.get(
                dds_cli.DDSEndpoint.DISPLAY_USER_INFO,
                headers=self.token,
                timeout=dds_cli.DDSEndpoint.TIMEOUT,
            )

            # Get response
            response_json = response.json()
            for field in response_json.get("info", []):
                if isinstance(response_json["info"][field], str):
                    response_json["info"][field] = rich.markup.escape(response_json["info"][field])
            LOG.debug(response_json)
        except requests.exceptions.RequestException as err:
            raise dds_cli.exceptions.ApiRequestError(message=str(err))
        except simplejson.JSONDecodeError as err:
            raise dds_cli.exceptions.ApiResponseError(message=str(err))

        # Format response message
        if not response.ok:
            message = "Could not get user info"
            if response.status_code == http.HTTPStatus.INTERNAL_SERVER_ERROR:
                raise dds_cli.exceptions.ApiResponseError(message=f"{message}: {response.reason}")

            raise dds_cli.exceptions.DDSCLIException(
                message=f"{message}: {response_json.get('message', 'Unexpected error!')}"
            )

        info = response_json.get("info")
        if info:
            LOG.info(
                f"User Name: {info['username']} \nRole: {info['role']} \
                \nName: {info['name']} \
                \nPrimary Email: {info['email_primary']} \
                \nAssociated Emails: {', '.join(str(x) for x in info['emails_all'])}"
            )

    def user_activation(self, email, action):
        """Deactivate/Reactivate users"""
        json = {"email": email, "action": action}
        try:
            response = requests.post(
                dds_cli.DDSEndpoint.USER_ACTIVATION,
                headers=self.token,
                json=json,
                timeout=dds_cli.DDSEndpoint.TIMEOUT,
            )

            # Get response
            response_json = response.json()
            LOG.debug(response_json)
        except requests.exceptions.RequestException as err:
            raise dds_cli.exceptions.ApiRequestError(message=str(err))
        except simplejson.JSONDecodeError as err:
            raise dds_cli.exceptions.ApiResponseError(message=str(err))

        # Format response message
        if not response.ok:
            message = f"Could not {action} user"
            if response.status_code == http.HTTPStatus.INTERNAL_SERVER_ERROR:
                raise dds_cli.exceptions.ApiResponseError(message=f"{message}: {response.reason}")

            response_message = response_json.get("message", "Unexpected error!")
            if "Insufficient credentials" in response_message:
                response_message = f"You do not have the required permissions to {action} a user."
            raise dds_cli.exceptions.DDSCLIException(message=f"{message}: {response_message}")

        LOG.info(response_json.get("message", f"User successfully {action}d."))

    def fix_project_access(self, email, project):
        """Fix project access for specific user."""
        json = {"email": email}
        try:
            response = requests.post(
                dds_cli.DDSEndpoint.PROJ_ACCESS,
                headers=self.token,
                params={"project": project},
                json=json,
                timeout=dds_cli.DDSEndpoint.TIMEOUT,
            )
            response_json = response.json()

        except requests.exceptions.RequestException as err:
            raise dds_cli.exceptions.ApiRequestError(message=str(err))
        except simplejson.JSONDecodeError as err:
            raise dds_cli.exceptions.ApiResponseError(message=str(err))

        errors = response_json.get("errors")
        error_messages = dds_cli.utils.parse_project_errors(errors=errors)

        if not response.ok:
            message = f"Failed updating user '{email}' project access"
            if response.status_code == http.HTTPStatus.INTERNAL_SERVER_ERROR:
                raise dds_cli.exceptions.ApiResponseError(message=f"{message}: {response.reason}")

            message += ": " + response_json.get("message", "Unexpected error!")
            show_warning = True
            if error_messages:
                message += f"\n{error_messages}"
                show_warning = False

            raise dds_cli.exceptions.DDSCLIException(message=message, show_emojis=show_warning)

        if error_messages:
            LOG.warning(f"Could not fix user '{email}' access to the following projects:")
            msg = error_messages
        else:
            msg = response_json.get(
                "message",
                (
                    f"Project access fixed for user '{email}'. "
                    "They should now have access to all project data."
                ),
            )

    def list_unit_users(self, unit: str = None) -> None:
        """List all unit users within a specific unit."""
<<<<<<< HEAD
        response = dds_cli.utils.request_get(
            endpoint=dds_cli.DDSEndpoint.LIST_UNIT_USERS,
            headers=self.token,
            error_message="Failed getting unit users from API",
        )
=======
        try:
            response = requests.get(
                dds_cli.DDSEndpoint.LIST_UNIT_USERS,
                headers=self.token,
                timeout=dds_cli.DDSEndpoint.TIMEOUT,
                json={"unit": unit},
            )
            response_json = response.json()
        except requests.exceptions.RequestException as err:
            raise dds_cli.exceptions.ApiRequestError(message=str(err))
        except simplejson.JSONDecodeError as err:
            raise dds_cli.exceptions.ApiResponseError(message=str(err))

        # Check if response is ok.
        if not response.ok:
            message = "Failed getting unit users from API"
            if response.status_code == http.HTTPStatus.INTERNAL_SERVER_ERROR:
                raise dds_cli.exceptions.ApiResponseError(message=f"{message}: {response.reason}")

            raise dds_cli.exceptions.DDSCLIException(
                message=f"{message}: {response_json.get('message', 'Unexpected error!')}"
            )
>>>>>>> cd8ce44b

        users, keys, unit = dds_cli.utils.get_required_in_response(
            keys=["users", "keys", "unit"], response=response
        )

        # Sort users according to name
        users = dds_cli.utils.sort_items(items=users, sort_by="Name")

        # Create table
        table = dds_cli.utils.create_table(
            title=f"Unit Admins and Personnel within {f'unit: {unit}' or 'your unit'}.",
<<<<<<< HEAD
            columns=keys,
            rows=users,
            caption="All users (Unit Personnel and Admins) within your unit.",
=======
            show_header=True,
            header_style="bold",
            show_footer=False,
            caption="All users (Unit Personnel and Admins) within the unit.",
>>>>>>> cd8ce44b
        )

        # Print out table
        dds_cli.utils.print_or_page(item=table)<|MERGE_RESOLUTION|>--- conflicted
+++ resolved
@@ -320,36 +320,12 @@
 
     def list_unit_users(self, unit: str = None) -> None:
         """List all unit users within a specific unit."""
-<<<<<<< HEAD
         response = dds_cli.utils.request_get(
             endpoint=dds_cli.DDSEndpoint.LIST_UNIT_USERS,
             headers=self.token,
+            json={"unit": unit},
             error_message="Failed getting unit users from API",
         )
-=======
-        try:
-            response = requests.get(
-                dds_cli.DDSEndpoint.LIST_UNIT_USERS,
-                headers=self.token,
-                timeout=dds_cli.DDSEndpoint.TIMEOUT,
-                json={"unit": unit},
-            )
-            response_json = response.json()
-        except requests.exceptions.RequestException as err:
-            raise dds_cli.exceptions.ApiRequestError(message=str(err))
-        except simplejson.JSONDecodeError as err:
-            raise dds_cli.exceptions.ApiResponseError(message=str(err))
-
-        # Check if response is ok.
-        if not response.ok:
-            message = "Failed getting unit users from API"
-            if response.status_code == http.HTTPStatus.INTERNAL_SERVER_ERROR:
-                raise dds_cli.exceptions.ApiResponseError(message=f"{message}: {response.reason}")
-
-            raise dds_cli.exceptions.DDSCLIException(
-                message=f"{message}: {response_json.get('message', 'Unexpected error!')}"
-            )
->>>>>>> cd8ce44b
 
         users, keys, unit = dds_cli.utils.get_required_in_response(
             keys=["users", "keys", "unit"], response=response
@@ -361,16 +337,9 @@
         # Create table
         table = dds_cli.utils.create_table(
             title=f"Unit Admins and Personnel within {f'unit: {unit}' or 'your unit'}.",
-<<<<<<< HEAD
             columns=keys,
             rows=users,
             caption="All users (Unit Personnel and Admins) within your unit.",
-=======
-            show_header=True,
-            header_style="bold",
-            show_footer=False,
-            caption="All users (Unit Personnel and Admins) within the unit.",
->>>>>>> cd8ce44b
         )
 
         # Print out table
