--- conflicted
+++ resolved
@@ -127,13 +127,9 @@
 
 * New `dds user ls` command for listing unit users ([#384](https://github.com/ScilifelabDataCentre/dds_cli/pull/384))
 * When using `dds project access fix`, list the projects which where not possible to update access in ([#379](https://github.com/ScilifelabDataCentre/dds_cli/pull/379))
-<<<<<<< HEAD
+* Add `Access` column to show user if they have access or not ([#383](https://github.com/ScilifelabDataCentre/dds_cli/pull/383))
 * New `--mount-dir` option for `dds data put` where the `DataDelivery...` folders will be created if specified ([#393](https://github.com/ScilifelabDataCentre/dds_cli/pull/393))
 * File permission fixing for the token on Windows ([#395](https://github.com/ScilifelabDataCentre/dds_cli/pull/395))
-=======
-* Add `Access` column to show user if they have access or not ([#383](https://github.com/ScilifelabDataCentre/dds_cli/pull/383))
-* New `--mount-dir` option for `dds data put` where the `DataDelivery...` folders will be created if specified ([#393](https://github.com/ScilifelabDataCentre/dds_cli/pull/393))
 * New unit group command unit module ([#398](https://github.com/ScilifelabDataCentre/dds_cli/pull/398))
 * `--unit` option for Super Admins to list unit users ([#397](https://github.com/ScilifelabDataCentre/dds_cli/pull/397))
-* Removed `dds project status abort` and added `--abort` flag to `dds project status archive` ()
->>>>>>> 26013a07
+* Removed `dds project status abort` and added `--abort` flag to `dds project status archive` ([#404](https://github.com/ScilifelabDataCentre/dds_cli/pull/404))